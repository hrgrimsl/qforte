"""
Algorithms to do excited states based on expansions.  (E.g. q-sc-EOM)
"""

import qforte
import numpy as np


def q_sc_eom(n_qubit, H, U_ref, U_manifold, ops_to_compute=[]):
    """
    Quantum, self-consistent equation-of-motion method from Asthana et. al.
    DOI: 10.1039/d2sc05371c

    H is the JW-transformed Hamiltonian.
    U_ref is the VQE ground state circuit (or some other state not to be included in the manifold)
    U_manifold is a list of unitaries to be enacted on |0> to generate U_vqe|i> for each |i>.
    ops_to_compute is a list of JW-transformed operators
    We will convert all of them into numpy arrays in the basis of {U_ref, U_manifold_i|0>}.

    NEEDS TO BE REVISITED FOR INEXACT REFERENCES
    """

    myQC = qforte.Computer(n_qubit)
    myQC.apply_circuit(U_ref)
    E0 = myQC.direct_op_exp_val(H).real
    print(f"Ground state energy: {E0}")
    print(f"Doing Ritz diagonalization for excited states.")
    Ek, A, ops = ritz_eigh(n_qubit, H, U_manifold)
    del ops
    op_mats = []
    if len(ops_to_compute) > 0:
        # Add the reference state with coefficient 1.
        n_states = len(Ek) + 1
        A_plus_ref = np.zeros((n_states, n_states), dtype="complex")
        A_plus_ref[0, 0] = 1.0
        A_plus_ref[1:, 1:] = A
        all_Us = [U_ref] + U_manifold

        for op in ops_to_compute:
            op_vqe_basis = qforte.build_effective_symmetric_operator(
                n_qubit, op, all_Us
            )
            op_q_sc_eom_basis = (A_plus_ref.T.conj() @ op_vqe_basis @ A_plus_ref).real
            op_mats.append(op_q_sc_eom_basis)

<<<<<<< HEAD
def ritz_eigh(n_qubit, H, U, ops_to_compute = [], verbose = True):
=======
    return [E0] + list(Ek), A_plus_ref, op_mats


def ritz_eigh(n_qubit, H, U, ops_to_compute=[]):
>>>>>>> 8e73fd5f
    """
    Obtains the ritz eigenvalues of H in the space of {U|i>}

    H is a qubit operator
    U is a list of unitaries
    ops_to_compute is a list of JW-transformed operators
    We will convert all of them into numpy arrays in the basis of {U_i|0>}.
    """
    M = qforte.build_effective_symmetric_operator(n_qubit, H, U)

    Ek, A = np.linalg.eigh(M)
    if verbose == True:
        print("Ritz Diagonalization:")
        print(f"State:  Post-Diagonalized Energy")
        for i, E in enumerate(Ek):
            print(f"{(i+1):5}{E:35.16f}")

    op_mats = []

    for op in ops_to_compute:
        op_vqe_basis = qforte.build_effective_symmetric_operator(n_qubit, op, U)
        op_ritz_basis = A.T.conj() @ op_vqe_basis @ A
        op_mats.append(op_ritz_basis)

    return Ek, A, op_mats<|MERGE_RESOLUTION|>--- conflicted
+++ resolved
@@ -36,6 +36,7 @@
         A_plus_ref[1:, 1:] = A
         all_Us = [U_ref] + U_manifold
 
+
         for op in ops_to_compute:
             op_vqe_basis = qforte.build_effective_symmetric_operator(
                 n_qubit, op, all_Us
@@ -43,14 +44,11 @@
             op_q_sc_eom_basis = (A_plus_ref.T.conj() @ op_vqe_basis @ A_plus_ref).real
             op_mats.append(op_q_sc_eom_basis)
 
-<<<<<<< HEAD
-def ritz_eigh(n_qubit, H, U, ops_to_compute = [], verbose = True):
-=======
     return [E0] + list(Ek), A_plus_ref, op_mats
 
 
 def ritz_eigh(n_qubit, H, U, ops_to_compute=[]):
->>>>>>> 8e73fd5f
+
     """
     Obtains the ritz eigenvalues of H in the space of {U|i>}
 
