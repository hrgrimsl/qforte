from qforte.adapters import molecule_adapters as MA
from qforte.adapters import model_adapters as mod


def system_factory(system_type="molecule", build_type="psi4", **kwargs):
    """Builds an empty system object of type ('molecule' or 'model') using
    adapters specified by build_type.

     Arguments
     ---------
     system_type : {"molecule"}
         Gives the type of system object to return.

     build_type : {"external", "psi4"}
         Specifies the adapter used to build the system.

     Returns
     -------
     my_sys_skeleton : MolAdapter
         A molecular/hubbard/jellium... adapter object which can be used to
         populate the system info.

    """

    molecule_adapters = {"external": MA.create_external_mol, "psi4": MA.create_psi_mol}

    model_adapters = {"TFIM": mod.create_TFIM}

<<<<<<< HEAD
    model_adapters = {
        "TFIM": mod.create_TFIM
    }

    if (system_type=='molecule'):
        kwargs.setdefault('basis', 'sto-3g')
        kwargs.setdefault('multiplicity', 1)
        kwargs.setdefault('charge', 0)
        kwargs.setdefault('symmetry', 'C1')
        kwargs.setdefault('description', "")
        kwargs.setdefault('filename', "output")
        kwargs.setdefault('hdf5_dir', None)
        kwargs.setdefault('json_dump', False)
        kwargs.setdefault('dipole', False)
=======
    if system_type == "molecule":
        kwargs.setdefault("basis", "sto-3g")
        kwargs.setdefault("multiplicity", 1)
        kwargs.setdefault("charge", 0)
        kwargs.setdefault("description", "")
        kwargs.setdefault("filename", "output")
        kwargs.setdefault("hdf5_dir", None)
>>>>>>> 243aa2d1
        try:
            adapter = molecule_adapters[build_type]
        except:
            raise TypeError(
                f"build type {build_type} not supported, supported types are: "
                + ", ".join(molecule_adapters.keys())
            )
    elif system_type == "model":
        try:
            adapter = model_adapters[build_type]
        except:
            raise TypeError(
                f"build type {build_type} not supported, supported types are: "
                + ", ".join(model_adapters.keys())
            )

    else:
        raise TypeError(
            "system type not supported, supported types are 'molecule' and 'model'."
        )

    return adapter(**kwargs)<|MERGE_RESOLUTION|>--- conflicted
+++ resolved
@@ -24,9 +24,6 @@
 
     molecule_adapters = {"external": MA.create_external_mol, "psi4": MA.create_psi_mol}
 
-    model_adapters = {"TFIM": mod.create_TFIM}
-
-<<<<<<< HEAD
     model_adapters = {
         "TFIM": mod.create_TFIM
     }
@@ -41,15 +38,6 @@
         kwargs.setdefault('hdf5_dir', None)
         kwargs.setdefault('json_dump', False)
         kwargs.setdefault('dipole', False)
-=======
-    if system_type == "molecule":
-        kwargs.setdefault("basis", "sto-3g")
-        kwargs.setdefault("multiplicity", 1)
-        kwargs.setdefault("charge", 0)
-        kwargs.setdefault("description", "")
-        kwargs.setdefault("filename", "output")
-        kwargs.setdefault("hdf5_dir", None)
->>>>>>> 243aa2d1
         try:
             adapter = molecule_adapters[build_type]
         except:
