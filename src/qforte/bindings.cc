--- conflicted
+++ resolved
@@ -48,11 +48,7 @@
         .def("set_parameter", &Circuit::set_parameter)
         .def("get_parameters", &Circuit::get_parameters)
         .def("get_num_cnots", &Circuit::get_num_cnots)
-<<<<<<< HEAD
-        .def("num_qubits", &Circuit::num_qubits)
-=======
         .def("is_pauli", &Circuit::is_pauli)
->>>>>>> 6c90e69c
         .def("str", &Circuit::str)
         .def("__str__", &Circuit::str)
         .def("__repr__", &Circuit::str)
