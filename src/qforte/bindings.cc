--- conflicted
+++ resolved
@@ -49,11 +49,8 @@
         .def("get_parameters", &Circuit::get_parameters)
         .def("get_num_cnots", &Circuit::get_num_cnots)
         .def("is_pauli", &Circuit::is_pauli)
-<<<<<<< HEAD
-	.def("num_qubits", &Circuit::num_qubits)
-=======
+	    .def("num_qubits", &Circuit::num_qubits)
         .def("simplify", &Circuit::simplify)
->>>>>>> 243aa2d1
         .def("str", &Circuit::str)
         .def("__str__", &Circuit::str)
         .def("__repr__", &Circuit::str)
