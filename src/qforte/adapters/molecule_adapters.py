"""
A class for building molecular object adapters. Adapters for various approaches to build
the molecular info and properties (hamiltonian, rdms, etc...).
"""

import numpy as np
import qforte
from qforte.system.molecular_info import Molecule
import json

try:
    import psi4

    use_psi4 = True
except:
    use_psi4 = False


def create_psi_mol(**kwargs):
    """Builds a qforte Molecule object directly from a psi4 calculation.

    Returns
    -------
    Molecule
        The qforte Molecule object which holds the molecular information.
    """

    kwargs.setdefault("symmetry", "c1")
    kwargs.setdefault("charge", 0)
    kwargs.setdefault("multiplicity", 1)

<<<<<<< HEAD
    mol_geometry = kwargs['mol_geometry']
    basis = kwargs['basis']
    multiplicity = kwargs['multiplicity']
    charge = kwargs['charge']    
    json_dump = kwargs['json_dump']
    dipole = kwargs['dipole']
    
    qforte_mol = Molecule(mol_geometry = mol_geometry,
                               basis = basis,
                               multiplicity = multiplicity,
                               charge = charge)
=======
    mol_geometry = kwargs["mol_geometry"]
    basis = kwargs["basis"]
    multiplicity = kwargs["multiplicity"]
    charge = kwargs["charge"]

    qforte_mol = Molecule(
        mol_geometry=mol_geometry, basis=basis, multiplicity=multiplicity, charge=charge
    )
>>>>>>> 243aa2d1

    if not use_psi4:
        raise ImportError("Psi4 was not imported correctly.")

    #The irreps to be doubly occupied in SCF.
    #e.g. for BeH2 in C2v, we could have:
    #[2, 0, 0, 1] for an A1A1B2 determinant.
    kwargs.setdefault('scf_docc', None)

    #Tuple containing restricted occupied, active, and restricted virtual irrep indices
    #e.g. H4 in D2h symmetry with B2u and B3u orbitals as the active space is
    #([1,0,...0],[0,...,1,1],[0,1,0,...0])
    kwargs.setdefault('casscf', None)

    #Avoid rotations of the molecule 
    kwargs.setdefault('no_reorient', False)
    #Avoid translations of the molecule 
    kwargs.setdefault('no_com', False)

    # By default, the number of frozen orbitals is set to zero
<<<<<<< HEAD
    kwargs.setdefault('num_frozen_docc', 0)
    kwargs.setdefault('num_frozen_uocc', 0)
    kwargs.setdefault('frozen_uocc', None)
    
=======
    kwargs.setdefault("num_frozen_docc", 0)
    kwargs.setdefault("num_frozen_uocc", 0)

>>>>>>> 243aa2d1
    # run_scf is not read, because we always run SCF to get a wavefunction object.
    kwargs.setdefault("run_mp2", False)
    kwargs.setdefault("run_ccsd", False)
    kwargs.setdefault("run_cisd", False)
    kwargs.setdefault("run_fci", False)

    # Setup psi4 calculation(s)
    psi4.set_memory("2 GB")
    psi4.core.set_output_file(kwargs["filename"] + ".out", False)

    p4_geom_str = f"{int(charge)}  {int(multiplicity)}"
    for geom_line in mol_geometry:
        p4_geom_str += (
            f"\n{geom_line[0]}  {geom_line[1][0]}  {geom_line[1][1]}  {geom_line[1][2]}"
        )
    p4_geom_str += f"\nsymmetry {kwargs['symmetry']}"
    p4_geom_str += f"\nunits angstrom"
    if kwargs["no_reorient"] == True:
        p4_geom_str += f"\nno_reorient"
    if kwargs["no_com"] == True:
        p4_geom_str += f"\nno_com"
    

    print(" ==> Psi4 geometry <==")
    print("-------------------------")
    print(p4_geom_str)

    p4_mol = psi4.geometry(p4_geom_str)

    scf_ref_type = "rhf" if multiplicity == 1 else "rohf"

<<<<<<< HEAD
    psi4.set_options({'basis': basis,
              'scf_type': 'pk',
              'reference' : scf_ref_type,
              'e_convergence': 1e-8,
              'd_convergence': 1e-8,
              'ci_maxiter': 100,          
              'num_frozen_docc' : kwargs['num_frozen_docc'],
              'num_frozen_uocc' : kwargs['num_frozen_uocc'],
              'mp2_type': "conv"})
    if kwargs['scf_docc'] != None:
              psi4.set_options({'docc': kwargs['scf_docc']})

    #if kwargs['scf_docc'] != None and kwargs['casscf'] != None:
    #        print('Cannot use CASSCF and pre-specified irrep occupations')
    #        exit()

    if kwargs['num_frozen_docc'] != 0 and kwargs['casscf'] != None:
            print('Cannot use CASSCF and frozen orbitals')
            exit()

    if kwargs['num_frozen_uocc'] != 0 and kwargs['casscf'] != None:
            print('Cannot use CASSCF and frozen orbitals')
            exit()
            
    # run psi4 caclulation  
    
    if kwargs["casscf"] != None:
        p4_Escf, vanilla_wfn = psi4.energy('SCF', return_wfn=True)
        qforte_mol.fci_energy = psi4.energy('FCI')
        psi4.set_options({'restricted_docc': kwargs['casscf'][0]})
        psi4.set_options({'active': kwargs["casscf"][1]})
        psi4.set_options({'diag_method': 'rsp'})  
        psi4.set_options({'mcscf_r_convergence': 1e-12})  
        psi4.set_options({'mcscf_maxiter': 1000})  
        psi4.set_options({'mcscf_diis_start': 50})   
        E_casscf, p4_wfn = psi4.energy('casscf', return_wfn=True, ref_wfn = vanilla_wfn)   
        p4_Escf = None
        print(f"CASSCF Energy: {E_casscf}")
    else:  
        p4_Escf, p4_wfn = psi4.energy('SCF', return_wfn=True)
        
=======
    psi4.set_options(
        {
            "basis": basis,
            "scf_type": "pk",
            "reference": scf_ref_type,
            "e_convergence": 1e-8,
            "d_convergence": 1e-8,
            "ci_maxiter": 100,
            "num_frozen_docc": kwargs["num_frozen_docc"],
            "num_frozen_uocc": kwargs["num_frozen_uocc"],
            "mp2_type": "conv",
        }
    )

    # run psi4 caclulation
    p4_Escf, p4_wfn = psi4.energy("SCF", return_wfn=True)

>>>>>>> 243aa2d1
    # Run additional computations requested by the user
    if kwargs["run_mp2"]:
        qforte_mol.mp2_energy = psi4.energy("MP2")

    if kwargs["run_ccsd"]:
        qforte_mol.ccsd_energy = psi4.energy("CCSD")

    if kwargs["run_cisd"]:
        qforte_mol.cisd_energy = psi4.energy("CISD")

<<<<<<< HEAD
    if kwargs['run_fci'] and kwargs['casscf'] == None:
        if kwargs['num_frozen_uocc'] == 0:
            qforte_mol.fci_energy = psi4.energy('FCI')
=======
    if kwargs["run_fci"]:
        if kwargs["num_frozen_uocc"] == 0:
            qforte_mol.fci_energy = psi4.energy("FCI")
>>>>>>> 243aa2d1
        else:
            print(
                "\nWARNING: Skipping FCI computation due to a Psi4 bug related to FCI with frozen virtuals.\n"
            )

    # Get integrals using MintsHelper.
    mints = psi4.core.MintsHelper(p4_wfn.basisset())

    
    C = p4_wfn.Ca_subset("AO", "ALL")
    
    scalars = p4_wfn.scalar_variables()
    
    p4_Enuc_ref = scalars['NUCLEAR REPULSION ENERGY']
    
    p4_dip_nuc = p4_mol.nuclear_dipole()
 
    # Do MO integral transformation
    mo_teis = np.asarray(mints.mo_eri(C, C, C, C))
    mo_oeis = np.asarray(mints.ao_kinetic()) + np.asarray(mints.ao_potential())
<<<<<<< HEAD
    mo_oeis = np.einsum('uj,vi,uv', C, C, mo_oeis)
    
=======
    mo_oeis = np.einsum("uj,vi,uv", C, C, mo_oeis)
>>>>>>> 243aa2d1

    nmo = np.shape(mo_oeis)[0] 
    
    nalpha = p4_wfn.nalpha()
    nbeta = p4_wfn.nbeta()
    nel = nalpha + nbeta  
    
    if kwargs['casscf'] != None:
        frozen_core = vanilla_wfn.frzcpi().sum()
        frozen_virtual = vanilla_wfn.frzvpi().sum() 
    else:
        frozen_core = p4_wfn.frzcpi().sum()
        frozen_virtual = p4_wfn.frzvpi().sum()
    
    # Get orbital symmetry information and construct hf reference
    orbitals = []
    
    if kwargs['casscf'] != None:    
        for irrep, block in enumerate(p4_wfn.epsilon_a_subset("MO", "ALL").nph):
            for orbital in block:
                orbitals.append([orbital, irrep])
    else: 
        for irrep, block in enumerate(p4_wfn.epsilon_a_subset("MO", "ACTIVE").nph):
            for orbital in block:
                orbitals.append([orbital, irrep])
    orbitals.sort()
    
    if kwargs['casscf'] != None:
        occ_alpha_per_irrep = vanilla_wfn.occupation_a().nph
        occ_beta_per_irrep = vanilla_wfn.occupation_b().nph 
    else:
        occ_alpha_per_irrep = p4_wfn.occupation_a().nph
        occ_beta_per_irrep = p4_wfn.occupation_b().nph

    if kwargs['casscf'] != None:
        count_per_irrep = list(vanilla_wfn.frzcpi().to_tuple())
    else:
        count_per_irrep = list(p4_wfn.frzcpi().to_tuple())
      
    hf_reference = []
    hf_orbital_energies = []
    orb_irreps_to_int = []
    
    for [orbital_energy, irrep] in orbitals:
        hf_reference.append(int(occ_alpha_per_irrep[irrep][count_per_irrep[irrep]]))
        hf_reference.append(int(occ_beta_per_irrep[irrep][count_per_irrep[irrep]]))
        count_per_irrep[irrep] += 1
        hf_orbital_energies.append(orbital_energy)
        orb_irreps_to_int.append(irrep) 
    del orbitals
    
    point_group = p4_mol.symmetry_from_input().lower()
    irreps = qforte.irreps_of_point_groups(point_group)
    orb_irreps = [irreps[i] for i in orb_irreps_to_int]
    
    
    # If frozen_core > 0, compute the frozen core energy and transform one-electron integrals
    
    frozen_core_energy = 0
    
    if frozen_core > 0:
        for i in range(frozen_core):
            frozen_core_energy += 2 * mo_oeis[i, i]

        # Note that the two-electron integrals out of Psi4 are in the Mulliken notation
        for i in range(frozen_core):
            for j in range(frozen_core):
                frozen_core_energy += 2 * mo_teis[i, i, j, j] - mo_teis[i, j, j, i]

        # Incorporate in the one-electron integrals the two-electron integrals involving both frozen and non-frozen orbitals.
        # This also ensures that the correct orbital energies will be obtained.

        for p in range(frozen_core, nmo - frozen_virtual):
            for q in range(frozen_core, nmo - frozen_virtual):
                for i in range(frozen_core):
                    mo_oeis[p, q] += 2 * mo_teis[p, q, i, i] - mo_teis[p, i, i, q]
    
    # Build second quantized Hamiltonian
    Hsq = qforte.SQOperator()
    Hsq.add(p4_Enuc_ref + frozen_core_energy, [], [])
    for i in range(frozen_core, nmo - frozen_virtual):
        ia = (i - frozen_core) * 2
        ib = (i - frozen_core) * 2 + 1
        for j in range(frozen_core, nmo - frozen_virtual):
<<<<<<< HEAD
            ja = (j - frozen_core)*2
            jb = (j - frozen_core)*2 + 1
            
            irrep = orb_irreps_to_int[i - frozen_core] ^ orb_irreps_to_int[j - frozen_core]
            if irrep == 0:
                Hsq.add(mo_oeis[i,j], [ia], [ja])
                Hsq.add(mo_oeis[i,j], [ib], [jb])
            
=======
            ja = (j - frozen_core) * 2
            jb = (j - frozen_core) * 2 + 1

            Hsq.add(mo_oeis[i, j], [ia], [ja])
            Hsq.add(mo_oeis[i, j], [ib], [jb])
>>>>>>> 243aa2d1

            for k in range(frozen_core, nmo - frozen_virtual):
                ka = (k - frozen_core) * 2
                kb = (k - frozen_core) * 2 + 1
                for l in range(frozen_core, nmo - frozen_virtual):
<<<<<<< HEAD
                    la = (l - frozen_core)*2
                    lb = (l - frozen_core)*2 + 1
                    irrep = 0
                    for idx in [i,j,k,l]:
                        irrep ^= orb_irreps_to_int[idx - frozen_core]
                    if irrep == 0:
                        if(ia!=jb and kb != la):
                            Hsq.add( mo_teis[i,l,k,j]/2, [ia, jb], [kb, la] ) # abba
                        if(ib!=ja and ka!=lb):
                            Hsq.add( mo_teis[i,l,k,j]/2, [ib, ja], [ka, lb] ) # baab

                        if(ia!=ja and ka!=la):
                            Hsq.add( mo_teis[i,l,k,j]/2, [ia, ja], [ka, la] ) # aaaa
                        if(ib!=jb and kb!=lb):
                            Hsq.add( mo_teis[i,l,k,j]/2, [ib, jb], [kb, lb] ) # bbbb

    if dipole == True:
        mo_dipints = np.asarray(mints.ao_dipole())
        mo_dipints = [np.einsum('uj,vi,uv', C, C, mo_dipints[i]) for i in range(3)]
        
        frozen_core_dipole = [p4_dip_nuc[i] for i in range(3)]
         
        if frozen_core > 0:
            for i in range(frozen_core):
                for j in range(3):
                    frozen_core_dipole[j] += 2 * mo_dipints[j][i, i]
        
        #Build second quantized dipole moment operators (Mux, Muy, Muz)
        
        Musqs = []
        for axis in range(3):
            Musq = qforte.SQOperator()
            
            Musq.add(frozen_core_dipole[axis], [], [])
                
            for i in range(frozen_core, nmo - frozen_virtual):
                ia = (i - frozen_core)*2
                ib = (i - frozen_core)*2 + 1
                for j in range(frozen_core, nmo - frozen_virtual):
                    ja = (j - frozen_core)*2
                    jb = (j - frozen_core)*2 + 1
                    Musq.add(mo_dipints[axis][i,j], [ia], [ja])
                    Musq.add(mo_dipints[axis][i,j], [ib], [jb])
            Musqs.append(Musq)
        
    else:
        Musqs = None  

=======
                    la = (l - frozen_core) * 2
                    lb = (l - frozen_core) * 2 + 1

                    if ia != jb and kb != la:
                        Hsq.add(mo_teis[i, l, k, j] / 2, [ia, jb], [kb, la])  # abba
                    if ib != ja and ka != lb:
                        Hsq.add(mo_teis[i, l, k, j] / 2, [ib, ja], [ka, lb])  # baab

                    if ia != ja and ka != la:
                        Hsq.add(mo_teis[i, l, k, j] / 2, [ia, ja], [ka, la])  # aaaa
                    if ib != jb and kb != lb:
                        Hsq.add(mo_teis[i, l, k, j] / 2, [ib, jb], [kb, lb])  # bbbb
>>>>>>> 243aa2d1

    # Set attributes
    qforte_mol.nuclear_repulsion_energy = p4_Enuc_ref
    qforte_mol.hf_energy = p4_Escf
    qforte_mol.hf_reference = hf_reference
    qforte_mol.sq_hamiltonian = Hsq
    if (Musqs!=None):
        qforte_mol.sq_dipole_x = Musqs[0]
        qforte_mol.sq_dipole_y = Musqs[1]
        qforte_mol.sq_dipole_z = Musqs[2]
        qforte_mol.dipole_x = Musqs[0].jw_transform()
        qforte_mol.dipole_y = Musqs[1].jw_transform()
        qforte_mol.dipole_z = Musqs[2].jw_transform()
    
    qforte_mol.hamiltonian = Hsq.jw_transform()
    qforte_mol.point_group = [point_group, irreps]
    qforte_mol.orb_irreps = orb_irreps
    qforte_mol.orb_irreps_to_int = orb_irreps_to_int
    qforte_mol.hf_orbital_energies = hf_orbital_energies
    qforte_mol.frozen_core = frozen_core
    qforte_mol.frozen_virtual = frozen_virtual
    qforte_mol.frozen_core_energy = frozen_core_energy

    # Order Psi4 to delete its temporary files.
    psi4.core.clean()

    #Dump everything to a JSON file to be loaded later if desired.
    if json_dump != False:
        
        norbs = nmo - frozen_virtual - frozen_core

        external_data = {}

        external_data['hf_reference'] = {}
        external_data['hf_reference']['data'] = hf_reference
        external_data['hf_reference']['description'] = "Occupations of the different spin-orbitals"
        external_data['scalar_energy'] = {}
        external_data['scalar_energy']['data'] = p4_Enuc_ref + frozen_core_energy
        external_data['scalar_energy']['description'] = "scalar energy (sum of nuclear repulsion and frozen core energy"
        
        external_data['oei'] = {}
        external_data['oei']['data'] = []
        for p in range(norbs):
            pa = 2*p
            pb = 2*p + 1
            for q in range(norbs):
                qa = 2*q
                qb = 2*q + 1
                irrep = orb_irreps_to_int[i - frozen_core] ^ orb_irreps_to_int[j - frozen_core]
                if irrep == 0:
                    external_data['oei']['data'].append((pa, qa, mo_oeis[p + frozen_core, q + frozen_core]))
                    external_data['oei']['data'].append((pb, qb, mo_oeis[p + frozen_core, q + frozen_core]))
        external_data['oei']['description'] = "one-electron integrals as a list of tuples (i,j,<i|h|j>)"
        
        external_data['tei'] = {}
        external_data['tei']['data'] = []
        for p in range(norbs):
            pa = 2*p
            pb = 2*p + 1
            for q in range(norbs):
                qa = 2*q
                qb = 2*q + 1
                for r in range(norbs):
                    ra = 2*r
                    rb = 2*r + 1
                    for s in range(norbs):
                        irrep = 0
                        for idx in [p,q,r,s]:
                            irrep ^= orb_irreps_to_int[idx]
                        if irrep == 0: 
                            sa = 2*s
                            sb = 2*s + 1
                            #prqs = <pq|rs> = (pr|qs) 
                            #(Spatial orbitals - Psi4 uses chemist's notation.)
                            prqs = mo_teis[p + frozen_core, r + frozen_core, q + frozen_core, s + frozen_core]
                            psqr = mo_teis[p + frozen_core, s + frozen_core, q + frozen_core, r + frozen_core]
                            #external_data['tei']['data'][p, q, r, s] = <pq||rs> = (pr||qs)
                            #(Spin-orbitals - QForte uses physicist's notation.)
                            external_data['tei']['data'].append((pa, qa, ra, sa, prqs - psqr))
                            external_data['tei']['data'].append((pa, qb, ra, sb, prqs))
                            external_data['tei']['data'].append((pb, qa, ra, sb, -1 * psqr))
                            external_data['tei']['data'].append((pa, qb, rb, sa, -1 * psqr))
                            external_data['tei']['data'].append((pb, qa, rb, sa, prqs))
                            external_data['tei']['data'].append((pb, qb, rb, sb, prqs - psqr))
        external_data['tei']['description'] = \
            "antisymmetrized two-electron integrals as a list of tuples (i,j,k,l,<ij||kl>)"
        

        if dipole == True:
            external_data['frozen_dip'] = {}
            
            external_data['frozen_dip']['data'] = frozen_core_dipole
            external_data['frozen_dip']['description'] = "nuclear and frozen-core contribution to dipole moment ([x, y, z] list)"

            external_data['dip_ints_x'] = {}
            external_data['dip_ints_y'] = {}
            external_data['dip_ints_z'] = {}
            external_data['dip_ints_x']['data'] = []
            external_data['dip_ints_y']['data'] = []
            external_data['dip_ints_z']['data'] = []
            for p in range(norbs):
                pa = 2*p
                pb = 2*p + 1
                for q in range(norbs):
                    qa = 2*q
                    qb = 2*q + 1
                    external_data['dip_ints_x']['data'].append((pa, qa, mo_dipints[0][p + frozen_core, q + frozen_core]))
                    external_data['dip_ints_x']['data'].append((pb, qb, mo_dipints[0][p + frozen_core, q + frozen_core]))
                    external_data['dip_ints_y']['data'].append((pa, qa, mo_dipints[1][p + frozen_core, q + frozen_core]))
                    external_data['dip_ints_y']['data'].append((pb, qb, mo_dipints[1][p + frozen_core, q + frozen_core]))
                    external_data['dip_ints_z']['data'].append((pa, qa, mo_dipints[2][p + frozen_core, q + frozen_core])) 
                    external_data['dip_ints_z']['data'].append((pb, qb, mo_dipints[2][p + frozen_core, q + frozen_core]))
            external_data['dip_ints_x']['description'] = "x dipole integrals for the active space"
            external_data['dip_ints_y']['description'] = "y dipole integrals for the active space"
            external_data['dip_ints_z']['description'] = "z dipole integrals for the active space"
        
        external_data['nso'] = {}
        external_data['nso']['data'] = 2 * norbs
        external_data['nso']['description'] = "number of active spin orbitals"
        
        external_data['na'] = {}
        external_data['na']['data'] = nalpha - frozen_core
        external_data['na']['description'] = "number of active alpha electrons"
        
        external_data['nb'] = {}
        external_data['nb']['data'] = nbeta - frozen_core
        external_data['nb']['description'] = "number of active beta electrons"

        external_data['point_group'] = {}
        external_data['point_group']['data'] = point_group
        external_data['point_group']['description'] = "point group."

        spin_irreps = []
        for i in qforte_mol.orb_irreps_to_int:
            spin_irreps += [i, i]
        external_data['symmetry'] = {}
        external_data['symmetry']['data'] = spin_irreps
        external_data['symmetry']['description'] = "irreps of each spatial orbital"
        
        with open(json_dump, 'w') as f:
            json.dump(external_data, f, indent = 0)

    return qforte_mol


def create_external_mol(**kwargs):
    """Builds a qforte Molecule object from an external json file containing
    the one and two electron integrals and numbers of alpha/beta electrons.

    Returns
    -------
    Molecule
        The qforte Molecule object which holds the molecular information.
    """

    qforte_mol = Molecule(
        multiplicity=kwargs["multiplicity"],
        charge=kwargs["charge"],
        filename=kwargs["filename"],
    )

    # open json file
    with open(kwargs["filename"]) as f:
        external_data = json.load(f)

    # extract symmetry information if found
    try:
        point_group = external_data["point_group"]["data"]
    except KeyError:
<<<<<<< HEAD
        "No point group in JSON file.  Using C1."
        point_group = 'C1'
=======
        point_group = "C1"
>>>>>>> 243aa2d1
    irreps = qforte.irreps_of_point_groups(point_group)
    qforte_mol.point_group = [point_group, irreps]

    qforte_mol.orb_irreps = []
    qforte_mol.orb_irreps_to_int = []

    # we need the irreps of the spatial orbitals, but the
    # json file provides the irreps of the spin-orbitals
<<<<<<< HEAD
    if point_group.upper() == 'C1':
        qforte_mol.orb_irreps = ['A'] * int(external_data['nso']['data']/2)
        qforte_mol.orb_irreps_to_int = [0] * int(external_data['nso']['data']/2)
    else:
        for int_irrep in external_data['symmetry']['data'][::2]:
            qforte_mol.orb_irreps_to_int.append(int_irrep)
            qforte_mol.orb_irreps.append(irreps[int_irrep])
    
=======
    if point_group == "C1":
        qforte_mol.orb_irreps = ["A"] * int(external_data["nso"]["data"] / 2)
        qforte_mol.orb_irreps_to_int = [0] * int(external_data["nso"]["data"] / 2)
    else:
        for int_irrep in external_data["symmetry"]["data"][::2]:
            qforte_mol.orb_irreps_to_int.append(int_irrep)
            qforte_mol.orb_irreps.append(irreps[int_irrep])
>>>>>>> 243aa2d1

    # build sq hamiltonian
    qforte_sq_hamiltonian = qforte.SQOperator()
    qforte_sq_hamiltonian.add(external_data["scalar_energy"]["data"], [], [])

<<<<<<< HEAD
    
    for p, q, h_pq in external_data['oei']['data']:
        qforte_sq_hamiltonian.add(h_pq, [p], [q])
        
    for p, q, r, s, h_pqrs in external_data['tei']['data']:
        qforte_sq_hamiltonian.add(h_pqrs/4.0, [p,q], [s,r]) # only works in C1 symmetry
 
    try: 
        x_scalar, y_scalar, z_scalar = external_data['frozen_dip']['data'] 
        qforte_mol.sq_dipole_x = qforte.SQOperator()
        qforte_mol.sq_dipole_x.add(x_scalar, [], [])
        qforte_mol.sq_dipole_y = qforte.SQOperator()
        qforte_mol.sq_dipole_y.add(y_scalar, [], [])
        qforte_mol.sq_dipole_z = qforte.SQOperator()
        qforte_mol.sq_dipole_z.add(z_scalar, [], [])
        for p, q, mu_pq in external_data['dip_ints_x']['data']:
            qforte_mol.sq_dipole_x.add(mu_pq, [p], [q])
        for p, q, mu_pq in external_data['dip_ints_y']['data']:
            qforte_mol.sq_dipole_y.add(mu_pq, [p], [q])
        for p, q, mu_pq in external_data['dip_ints_z']['data']:
            qforte_mol.sq_dipole_z.add(mu_pq, [p], [q])

        qforte_mol.dipole_x = qforte_mol.sq_dipole_x.jw_transform()
        qforte_mol.dipole_y = qforte_mol.sq_dipole_y.jw_transform()
        qforte_mol.dipole_z = qforte_mol.sq_dipole_z.jw_transform()
    except:
        print("Dipole data not found.")
        
    try:
        hf_reference = external_data['hf_reference']['data']
    except KeyError: 
        hf_reference = [0] * external_data['nso']['data']
        for occ_alpha in range(external_data['na']['data']):
            hf_reference[occ_alpha * 2] = 1
        for occ_beta in range(external_data['nb']['data']):
            hf_reference[occ_beta * 2 + 1] = 1
=======
    for p, q, h_pq in external_data["oei"]["data"]:
        qforte_sq_hamiltonian.add(h_pq, [p], [q])

    for p, q, r, s, h_pqrs in external_data["tei"]["data"]:
        qforte_sq_hamiltonian.add(
            h_pqrs / 4.0, [p, q], [s, r]
        )  # only works in C1 symmetry

    hf_reference = [0] * external_data["nso"]["data"]
    for occ_alpha in range(external_data["na"]["data"]):
        hf_reference[occ_alpha * 2] = 1
    for occ_beta in range(external_data["nb"]["data"]):
        hf_reference[occ_beta * 2 + 1] = 1
>>>>>>> 243aa2d1

    qforte_mol.hf_reference = hf_reference

    qforte_mol.sq_hamiltonian = qforte_sq_hamiltonian

    qforte_mol.hamiltonian = qforte_sq_hamiltonian.jw_transform()

    return qforte_mol<|MERGE_RESOLUTION|>--- conflicted
+++ resolved
@@ -29,7 +29,6 @@
     kwargs.setdefault("charge", 0)
     kwargs.setdefault("multiplicity", 1)
 
-<<<<<<< HEAD
     mol_geometry = kwargs['mol_geometry']
     basis = kwargs['basis']
     multiplicity = kwargs['multiplicity']
@@ -41,16 +40,6 @@
                                basis = basis,
                                multiplicity = multiplicity,
                                charge = charge)
-=======
-    mol_geometry = kwargs["mol_geometry"]
-    basis = kwargs["basis"]
-    multiplicity = kwargs["multiplicity"]
-    charge = kwargs["charge"]
-
-    qforte_mol = Molecule(
-        mol_geometry=mol_geometry, basis=basis, multiplicity=multiplicity, charge=charge
-    )
->>>>>>> 243aa2d1
 
     if not use_psi4:
         raise ImportError("Psi4 was not imported correctly.")
@@ -71,16 +60,9 @@
     kwargs.setdefault('no_com', False)
 
     # By default, the number of frozen orbitals is set to zero
-<<<<<<< HEAD
-    kwargs.setdefault('num_frozen_docc', 0)
-    kwargs.setdefault('num_frozen_uocc', 0)
-    kwargs.setdefault('frozen_uocc', None)
-    
-=======
     kwargs.setdefault("num_frozen_docc", 0)
     kwargs.setdefault("num_frozen_uocc", 0)
 
->>>>>>> 243aa2d1
     # run_scf is not read, because we always run SCF to get a wavefunction object.
     kwargs.setdefault("run_mp2", False)
     kwargs.setdefault("run_ccsd", False)
@@ -112,7 +94,6 @@
 
     scf_ref_type = "rhf" if multiplicity == 1 else "rohf"
 
-<<<<<<< HEAD
     psi4.set_options({'basis': basis,
               'scf_type': 'pk',
               'reference' : scf_ref_type,
@@ -122,19 +103,16 @@
               'num_frozen_docc' : kwargs['num_frozen_docc'],
               'num_frozen_uocc' : kwargs['num_frozen_uocc'],
               'mp2_type': "conv"})
+    
     if kwargs['scf_docc'] != None:
               psi4.set_options({'docc': kwargs['scf_docc']})
 
-    #if kwargs['scf_docc'] != None and kwargs['casscf'] != None:
-    #        print('Cannot use CASSCF and pre-specified irrep occupations')
-    #        exit()
-
     if kwargs['num_frozen_docc'] != 0 and kwargs['casscf'] != None:
-            print('Cannot use CASSCF and frozen orbitals')
+            print('CASSCF not tested with completely frozen (unmixed) orbitals')
             exit()
 
     if kwargs['num_frozen_uocc'] != 0 and kwargs['casscf'] != None:
-            print('Cannot use CASSCF and frozen orbitals')
+            print('CASSCF not tested with completely frozen (unmixed) orbitals')
             exit()
             
     # run psi4 caclulation  
@@ -154,25 +132,6 @@
     else:  
         p4_Escf, p4_wfn = psi4.energy('SCF', return_wfn=True)
         
-=======
-    psi4.set_options(
-        {
-            "basis": basis,
-            "scf_type": "pk",
-            "reference": scf_ref_type,
-            "e_convergence": 1e-8,
-            "d_convergence": 1e-8,
-            "ci_maxiter": 100,
-            "num_frozen_docc": kwargs["num_frozen_docc"],
-            "num_frozen_uocc": kwargs["num_frozen_uocc"],
-            "mp2_type": "conv",
-        }
-    )
-
-    # run psi4 caclulation
-    p4_Escf, p4_wfn = psi4.energy("SCF", return_wfn=True)
-
->>>>>>> 243aa2d1
     # Run additional computations requested by the user
     if kwargs["run_mp2"]:
         qforte_mol.mp2_energy = psi4.energy("MP2")
@@ -183,15 +142,10 @@
     if kwargs["run_cisd"]:
         qforte_mol.cisd_energy = psi4.energy("CISD")
 
-<<<<<<< HEAD
+
     if kwargs['run_fci'] and kwargs['casscf'] == None:
         if kwargs['num_frozen_uocc'] == 0:
             qforte_mol.fci_energy = psi4.energy('FCI')
-=======
-    if kwargs["run_fci"]:
-        if kwargs["num_frozen_uocc"] == 0:
-            qforte_mol.fci_energy = psi4.energy("FCI")
->>>>>>> 243aa2d1
         else:
             print(
                 "\nWARNING: Skipping FCI computation due to a Psi4 bug related to FCI with frozen virtuals.\n"
@@ -212,13 +166,8 @@
     # Do MO integral transformation
     mo_teis = np.asarray(mints.mo_eri(C, C, C, C))
     mo_oeis = np.asarray(mints.ao_kinetic()) + np.asarray(mints.ao_potential())
-<<<<<<< HEAD
     mo_oeis = np.einsum('uj,vi,uv', C, C, mo_oeis)
     
-=======
-    mo_oeis = np.einsum("uj,vi,uv", C, C, mo_oeis)
->>>>>>> 243aa2d1
-
     nmo = np.shape(mo_oeis)[0] 
     
     nalpha = p4_wfn.nalpha()
@@ -302,7 +251,6 @@
         ia = (i - frozen_core) * 2
         ib = (i - frozen_core) * 2 + 1
         for j in range(frozen_core, nmo - frozen_virtual):
-<<<<<<< HEAD
             ja = (j - frozen_core)*2
             jb = (j - frozen_core)*2 + 1
             
@@ -311,19 +259,10 @@
                 Hsq.add(mo_oeis[i,j], [ia], [ja])
                 Hsq.add(mo_oeis[i,j], [ib], [jb])
             
-=======
-            ja = (j - frozen_core) * 2
-            jb = (j - frozen_core) * 2 + 1
-
-            Hsq.add(mo_oeis[i, j], [ia], [ja])
-            Hsq.add(mo_oeis[i, j], [ib], [jb])
->>>>>>> 243aa2d1
-
             for k in range(frozen_core, nmo - frozen_virtual):
                 ka = (k - frozen_core) * 2
                 kb = (k - frozen_core) * 2 + 1
                 for l in range(frozen_core, nmo - frozen_virtual):
-<<<<<<< HEAD
                     la = (l - frozen_core)*2
                     lb = (l - frozen_core)*2 + 1
                     irrep = 0
@@ -372,20 +311,6 @@
     else:
         Musqs = None  
 
-=======
-                    la = (l - frozen_core) * 2
-                    lb = (l - frozen_core) * 2 + 1
-
-                    if ia != jb and kb != la:
-                        Hsq.add(mo_teis[i, l, k, j] / 2, [ia, jb], [kb, la])  # abba
-                    if ib != ja and ka != lb:
-                        Hsq.add(mo_teis[i, l, k, j] / 2, [ib, ja], [ka, lb])  # baab
-
-                    if ia != ja and ka != la:
-                        Hsq.add(mo_teis[i, l, k, j] / 2, [ia, ja], [ka, la])  # aaaa
-                    if ib != jb and kb != lb:
-                        Hsq.add(mo_teis[i, l, k, j] / 2, [ib, jb], [kb, lb])  # bbbb
->>>>>>> 243aa2d1
 
     # Set attributes
     qforte_mol.nuclear_repulsion_energy = p4_Enuc_ref
@@ -554,13 +479,12 @@
     # extract symmetry information if found
     try:
         point_group = external_data["point_group"]["data"]
+        print(f"{point_group} symmetry specified.")
+
     except KeyError:
-<<<<<<< HEAD
-        "No point group in JSON file.  Using C1."
+        "No point group in JSON file.  Using C1 symmetry."
         point_group = 'C1'
-=======
-        point_group = "C1"
->>>>>>> 243aa2d1
+
     irreps = qforte.irreps_of_point_groups(point_group)
     qforte_mol.point_group = [point_group, irreps]
 
@@ -569,16 +493,6 @@
 
     # we need the irreps of the spatial orbitals, but the
     # json file provides the irreps of the spin-orbitals
-<<<<<<< HEAD
-    if point_group.upper() == 'C1':
-        qforte_mol.orb_irreps = ['A'] * int(external_data['nso']['data']/2)
-        qforte_mol.orb_irreps_to_int = [0] * int(external_data['nso']['data']/2)
-    else:
-        for int_irrep in external_data['symmetry']['data'][::2]:
-            qforte_mol.orb_irreps_to_int.append(int_irrep)
-            qforte_mol.orb_irreps.append(irreps[int_irrep])
-    
-=======
     if point_group == "C1":
         qforte_mol.orb_irreps = ["A"] * int(external_data["nso"]["data"] / 2)
         qforte_mol.orb_irreps_to_int = [0] * int(external_data["nso"]["data"] / 2)
@@ -586,13 +500,11 @@
         for int_irrep in external_data["symmetry"]["data"][::2]:
             qforte_mol.orb_irreps_to_int.append(int_irrep)
             qforte_mol.orb_irreps.append(irreps[int_irrep])
->>>>>>> 243aa2d1
 
     # build sq hamiltonian
     qforte_sq_hamiltonian = qforte.SQOperator()
     qforte_sq_hamiltonian.add(external_data["scalar_energy"]["data"], [], [])
 
-<<<<<<< HEAD
     
     for p, q, h_pq in external_data['oei']['data']:
         qforte_sq_hamiltonian.add(h_pq, [p], [q])
@@ -618,8 +530,9 @@
         qforte_mol.dipole_x = qforte_mol.sq_dipole_x.jw_transform()
         qforte_mol.dipole_y = qforte_mol.sq_dipole_y.jw_transform()
         qforte_mol.dipole_z = qforte_mol.sq_dipole_z.jw_transform()
+        print("Dipole operators constructed successfully.")
     except:
-        print("Dipole data not found.")
+        print("Dipole operators not constructed.")
         
     try:
         hf_reference = external_data['hf_reference']['data']
@@ -629,21 +542,6 @@
             hf_reference[occ_alpha * 2] = 1
         for occ_beta in range(external_data['nb']['data']):
             hf_reference[occ_beta * 2 + 1] = 1
-=======
-    for p, q, h_pq in external_data["oei"]["data"]:
-        qforte_sq_hamiltonian.add(h_pq, [p], [q])
-
-    for p, q, r, s, h_pqrs in external_data["tei"]["data"]:
-        qforte_sq_hamiltonian.add(
-            h_pqrs / 4.0, [p, q], [s, r]
-        )  # only works in C1 symmetry
-
-    hf_reference = [0] * external_data["nso"]["data"]
-    for occ_alpha in range(external_data["na"]["data"]):
-        hf_reference[occ_alpha * 2] = 1
-    for occ_beta in range(external_data["nb"]["data"]):
-        hf_reference[occ_beta * 2 + 1] = 1
->>>>>>> 243aa2d1
 
     qforte_mol.hf_reference = hf_reference
 
