from pytest import approx
from qforte import QubitOperator, smart_print, system_factory, SPQE, UCCNPQE

import os

THIS_DIR = os.path.dirname(os.path.abspath(__file__))
data_path = os.path.join(THIS_DIR, "H4-sto6g-075a.json")


class TestSPQE:
    def test_H4_spqe_exact(self):
        print("\n")

        # The FCI energy for H4 at 0.75 Angstrom in a sto-6g basis
        Efci = -2.1628978832666865
        # The Nuclear repulsion energy
        Enuc = 3.057468328315556

<<<<<<< HEAD
        mol = system_factory(system_type = 'molecule',
                                     build_type = 'external',
                                     basis='sto-6g',
                                     filename=data_path)
=======
        mol = system_factory(
            stytem_type="molecule",
            build_type="external",
            basis="sto-6g",
            filename=data_path,
        )
>>>>>>> 243aa2d1

        Hnonzero = QubitOperator()
        for term in mol._hamiltonian.terms():
            if abs(term[0]) > 1.0e-14:
                Hnonzero.add(term[0], term[1])
        mol._hamiltonian = Hnonzero
        smart_print(Hnonzero)

        alg = SPQE(mol, print_summary_file=False)
        alg.run(spqe_maxiter=20, spqe_thresh=1.0e-4, opt_thresh=1.0e-5, dt=0.0001)

        Egs_elec = alg.get_gs_energy()
        # Egs = Egs_elec + Enuc
        Egs = Egs_elec
        assert Egs == approx(Efci, abs=5.0e-11)

    def test_spqe_max_excit_rank(self):
        Rhh = 1.5

        mol = system_factory(
            system_type="molecule",
            build_type="psi4",
            basis="sto-6g",
            mol_geometry=[
                ("H", (0, 0, -3 * Rhh / 2)),
                ("H", (0, 0, -Rhh / 2)),
                ("H", (0, 0, Rhh / 2)),
                ("H", (0, 0, 3 * Rhh / 2)),
            ],
            symmetry="d2h",
            multiplicity=1,  # Only singlets will work with QForte
            charge=0,
            num_frozen_docc=0,
            num_frozen_uocc=0,
            run_mp2=0,
            run_ccsd=0,
            run_cisd=0,
            run_fci=0,
        )

        uccnpqe_sd = UCCNPQE(mol, verbose=False)
        uccnpqe_sd.run(pool_type="SD", opt_thresh=1.0e-5, opt_maxiter=50)

        spqe_sd = SPQE(mol, verbose=False)
        spqe_sd.run(
            spqe_thresh=0,
            spqe_maxiter=1,
            opt_maxiter=50,
            opt_thresh=1.0e-5,
            use_cumulative_thresh=True,
            max_excit_rank=2,
        )

        assert len(spqe_sd._pool_obj) == len(uccnpqe_sd._pool_obj)
        # Although both algorithms utilize ansatze containing the same operators,
        # their ordering is different. Thus the UCCSD energies resulting from the
        # SPQE and UCCNPQE algorithms will not be identical
        assert spqe_sd._Egs == approx(uccnpqe_sd._Egs, abs=1.0e-5)

    def test_spqe_scipy_solver(self):
        # In this test, we confirm that the SPQE algorithm produces
        # identical results when using the Jacobi and BFGS solvers

        Rhh = 2

        mol = system_factory(
            system_type="molecule",
            build_type="psi4",
            basis="sto-6g",
            mol_geometry=[
                ("H", (0, -Rhh / 2, -Rhh / 2)),
                ("H", (0, -Rhh / 2, Rhh / 2)),
                ("H", (0, Rhh / 2, -Rhh / 2)),
                ("H", (0, Rhh / 2, Rhh / 2)),
            ],
            symmetry="d2h",
            multiplicity=1,  # Only singlets will work with QForte
            charge=0,
            num_frozen_docc=0,
            num_frozen_uocc=0,
            run_mp2=1,
            run_ccsd=0,
            run_cisd=0,
            run_fci=1,
        )

        jacobi = SPQE(
            mol, compact_excitations=True, qubit_excitations=False, diis_max_dim=8
        )
        jacobi.run(optimizer="jacobi", opt_maxiter=50)

        bfgs = SPQE(mol, compact_excitations=True, qubit_excitations=False)
        bfgs.run(optimizer="BFGS", opt_maxiter=50)

        assert jacobi.get_gs_energy() == approx(bfgs.get_gs_energy(), abs=1.0e-8)<|MERGE_RESOLUTION|>--- conflicted
+++ resolved
@@ -16,19 +16,12 @@
         # The Nuclear repulsion energy
         Enuc = 3.057468328315556
 
-<<<<<<< HEAD
-        mol = system_factory(system_type = 'molecule',
-                                     build_type = 'external',
-                                     basis='sto-6g',
-                                     filename=data_path)
-=======
         mol = system_factory(
             stytem_type="molecule",
             build_type="external",
             basis="sto-6g",
             filename=data_path,
         )
->>>>>>> 243aa2d1
 
         Hnonzero = QubitOperator()
         for term in mol._hamiltonian.terms():
