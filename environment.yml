name: qforte_env

channels:
<<<<<<< HEAD
  - defaults
  - conda-forge/label/libint_dev
  - conda-forge

dependencies:
 - python>=3.10
 - pip>=19.0
 - pybind11
 - yaml
 - pytest
 - psi4=1.8.2
=======
    - defaults
    - conda-forge/label/libint_dev
    - conda-forge

dependencies:
    - python>=3.10
    - pip>=19.0
    - pybind11
    - yaml
    - pytest
    - psi4=1.8.2
>>>>>>> 3a1f9ea6
<|MERGE_RESOLUTION|>--- conflicted
+++ resolved
@@ -1,19 +1,6 @@
 name: qforte_env
 
 channels:
-<<<<<<< HEAD
-  - defaults
-  - conda-forge/label/libint_dev
-  - conda-forge
-
-dependencies:
- - python>=3.10
- - pip>=19.0
- - pybind11
- - yaml
- - pytest
- - psi4=1.8.2
-=======
     - defaults
     - conda-forge/label/libint_dev
     - conda-forge
@@ -24,5 +11,4 @@
     - pybind11
     - yaml
     - pytest
-    - psi4=1.8.2
->>>>>>> 3a1f9ea6
+    - psi4=1.8.2